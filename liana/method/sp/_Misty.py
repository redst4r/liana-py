from __future__ import annotations

import numpy as np
import pandas as pd
from liana._logging import _logg
from tqdm import tqdm

from scipy.sparse import isspmatrix_csr, csr_matrix

from sklearn.ensemble import RandomForestRegressor
from sklearn.linear_model import LinearRegression, RidgeCV
from sklearn.model_selection import KFold, cross_val_predict
import statsmodels.api as sm
from liana._constants._docs import d


from mudata import MuData


class MistyData(MuData):
    """MistyData Class used to construct multi-view objects"""
<<<<<<< HEAD
    def __init__(self, data, obs=None, spatial_key='spatial', enforce_obs=True, **kwargs):
=======
    @d.dedent
    def __init__(self,
                 data:(dict | MuData),
                 obs:(pd.DataFrame | None)= None,
                 spatial_key:str='spatial',
                 **kwargs):
>>>>>>> 97002a0a
        """
        Construct a MistyData object from a dictionary of views (anndatas).
        
        Parameters
        ----------
        data : `dict`
            Dictionary of views (anndatas) or an mdata object.
            Requires an intra-view called "intra".
        obs : `pd.DataFrame`
            DataFrame of observations. If None, the obs of the intra-view is used.
        %(spatial_key)s
        **kwargs
            Keyword arguments passed to the MuData Super class
        """
        if isinstance(data, MuData):
            data = data.mod
        
        super().__init__(data, **kwargs)
        self.view_names = list(self.mod.keys())
        self.spatial_key = spatial_key
        self.enforce_obs = enforce_obs
        self._check_views()
        self.obs = obs if obs is not None else self.mod['intra'].obs

    def _check_views(self):
        assert isinstance(self, MuData), "views must be a MuData object"
        assert "intra" in self.view_names, "views must contain an intra view"
        
        for view in self.view_names:
            if not isspmatrix_csr(self.mod[view].X):
                _logg(f"view {view} is not a csr_matrix. Converting to csr_matrix", verbose=True, level='warn')
                self.mod[view].X = csr_matrix(self.mod[view].X)
            if view=="intra":
                continue
            if self.enforce_obs:
                if f"{self.spatial_key}_connectivities" not in self.mod[view].obsp.keys():
                    raise ValueError(f"view {view} does not contain `{self.spatial_key}_connectivities` key in .obsp")
                if self.mod[view].shape[0] != self.mod['intra'].shape[0]:
                    raise ValueError(f"view {view} has {self.mod[view].shape[0]} observations, " + \
                                    f"but the intra-view has {self.mod['intra'].shape[0]} observations")
            else:
                if f"{self.spatial_key}_connectivities" not in self.mod[view].obsm.keys():
                    raise ValueError(f"view {view} does not contain `{self.spatial_key}_connectivities` key in .obsm")
    
    def _get_conn(self, view_name):
        if self.enforce_obs:
            return self.mod[view_name].obsp[f"{self.spatial_key}_connectivities"]
        else:
            return self.mod[view_name].obsm[f"{self.spatial_key}_connectivities"].T
    
    @d.dedent
    def __call__(self,
                 model='rf',
                 bypass_intra = False,
                 predict_self = False,
                 k_cv = 10,
                 alphas = [0.1, 1, 10],
                 maskby = None,
                 n_jobs = -1,
                 seed = 1337,
                 inplace=True,
                 verbose=False,
                 **kwargs
                 ):
        """
        A Multi-view Learning for dissecting Spatial Transcriptomics data (MISTy) model.
        
        Parameters
        ----------
        n_estimators : `int`, optional (default: 100)
            Number of trees in the random forest models used to model single views
        model : `str`, optional (default: 'rf')
            Model used to model the single views. Default is 'rf'.
            Can be either 'rf' (random forest) or 'linear' (linear regression).
        predict_self : `bool`, optional (default: False)
            Whether to predict self-interactions. These are determined purely by the feature names.
        bypass_intra : `bool`, optional (default: False)
            Whether to bypass modeling the intraview via LOFO.
            In other words, whether to bypass modelling each target by leave-one-feature-out within the same spots.
        maskby : `str`, optional (default: None)
            Column in the .obs attribute used to group or mask observations in the intra-view
            If None, all cells are considered as one group.
        k_cv : `int`, optional (default: 10)
            Number of folds for cross-validation used in the multi-view model, 
            and single-view models if model is 'linear'.
        alphas : `list`, optional (default: [0.1, 1, 10])
            List of alpha values used to choose from, that control the strength of the ridge regression,
            used for the multi-view part of the model. Only used if there are more than 2 views being modeled (including intra).
        n_jobs : `int`, optional (default: -1)
            Number of cores used to construct random forest models
        %(seed)s
        %(inplace)s
        %(verbose)s
        **kwargs : `dict`
            Keyword arguments passed to the Regressors. Note that n_jobs & random_state are already set.
        
        Returns
        -------
        If inplace is True, the results are written to the `.uns` attribute of the object.
        Otherwise two DataFrames are returned, one for target metrics and one for importances.

        """
        view_str = list(self.view_names)
        obs_masks = _create_obs_masks(self.mod['intra'], maskby)
        
        if bypass_intra:
            view_str.remove('intra')
        intra = self.mod['intra']
        
        targets_list, importances_list = [], []
        intra_features = intra.var_names.to_list()
        progress_bar = tqdm(intra_features, disable=not verbose)
        
        for target in (progress_bar):
            for intra_group in obs_masks.keys():
                msk = obs_masks[intra_group]
                importance_dict = {}
                if verbose:
                    d = f"Now learning: {target}" + \
                        (f" masked by {intra_group}" if intra_group is not None else "")
                    progress_bar.set_description(d)
                    
                predictors_nonself, insert_index = _get_nonself(target, intra_features)
                y = intra[msk, target].X.toarray().reshape(-1)
                X = intra[msk, predictors_nonself].X.toarray()
                
                if not bypass_intra:
                    predictions_intra, importance_dict["intra"] = \
                        _single_view_model(y,
                                           X,
                                           predictors_nonself,
                                           model=model,
                                           k_cv=k_cv,
                                           seed=seed,
                                           n_jobs=n_jobs,
                                           **kwargs
                                           )
                    if insert_index is not None and predict_self: 
                        # add self-interactions as nan
                        importance_dict["intra"][target] = np.nan

                # store the predictions for each view to construct predictor matrix for meta model
                predictions_list = []

                if not bypass_intra:
                    predictions_list.append(predictions_intra)

                # model the juxta and paraview (if applicable)
                for view_name in [v for v in view_str if v != "intra"]:
                    extra = self.mod[view_name]
                    
                    extra_features = extra.var_names.to_list()
                    _predictors, _ =  _get_nonself(target, extra_features) if not predict_self else (extra_features, None)
                    
                    # NOTE: we multiply before masking
                    weights = self._get_conn(view_name)
                    X = weights @ extra[:, _predictors].X.toarray()
                    X = X[msk, :]
                    
                    predictions_extra, importance_dict[view_name] = \
                        _single_view_model(y,
                                           X,
                                           _predictors, 
                                           model=model,
                                           k_cv=k_cv,
                                           seed=seed,
                                           n_jobs=n_jobs,
                                           **kwargs
                                           )
                    predictions_list.append(predictions_extra)
                
                target_metrics = _multi_model(y,
                                              np.column_stack(predictions_list),
                                              intra_group,
                                              bypass_intra,
                                              view_str,
                                              target,
                                              k_cv,
                                              alphas, 
                                              seed
                                              )
                targets_list.append(target_metrics)
                
                importances_df = _format_importances(target=target,
                                                     intra_group=intra_group, 
                                                     importance_dict=importance_dict
                                                     )
                importances_list.append(importances_df)

        target_metrics, importances = _concat_dataframes(targets_list,
                                                         importances_list,
                                                         view_str)
        
        if inplace:
            self.uns['target_metrics'] = target_metrics
            self.uns['interactions'] = importances
        else:
            return target_metrics, importances


def _create_dict(**kwargs):
    return {k: v for k, v in kwargs.items() if v is not None}

def _format_targets(target, intra_group, view_str, intra_r2, multi_r2, coefs):
    d = _create_dict(target=target,
                     intra_group=intra_group,
                     intra_R2=intra_r2,
                     multi_R2=multi_r2,
                     gain_R2=multi_r2 - intra_r2,
                     )
    
    target_df = pd.DataFrame(d, index=[0])
    target_df[view_str] = coefs
    
    return target_df


def _format_importances(target, intra_group, importance_dict):
    
    importances_df = pd.DataFrame(importance_dict).reset_index().rename(columns={'index': 'predictor'})
    importances_df[['target', 'intra_group']] = target, intra_group
        
    return importances_df


def _concat_dataframes(targets_list, importances_list, view_str):
    target_metrics = pd.concat(targets_list, axis=0, ignore_index=True)
    importances = pd.concat(importances_list, axis=0, ignore_index=True)
    importances = pd.melt(importances,
                          id_vars=["target", "predictor", "intra_group"],
                          value_vars=view_str, 
                          var_name="view",
                          value_name="importances"
                          )
    
    # drop intra and extra group columns if they are all None
    importances = importances.dropna(axis=1, how='all')
    importances = importances.dropna(axis=0)
    
    return target_metrics, importances


def _single_view_model(y, X, predictors, model, k_cv, seed, n_jobs, **kwargs):
    if model=='rf':
        model = RandomForestRegressor(oob_score=True,
                                      n_jobs=n_jobs,
                                      random_state=seed,
                                      **kwargs,
                                      )
        model = model.fit(y=y, X=X)
        predictions = model.oob_prediction_
        importances = model.feature_importances_
        
    elif model=='linear':
        model = LinearRegression(n_jobs=1, **kwargs)
        predictions = cross_val_predict(model,
                                        X, y,
                                        cv=KFold(n_splits=k_cv,
                                                 random_state = seed,
                                                 shuffle=True),
                                        n_jobs=n_jobs
                                        )
        importances = sm.OLS(y, X).fit().tvalues
        
    else:
        raise ValueError(f"model {model} is not supported")
    
    named_importances = dict(zip(predictors, importances))
    
    return predictions, named_importances


def _multi_model(y, predictions, intra_group, bypass_intra, view_str, target, k_cv, alphas, seed):
    n_views = len(view_str)
    
    if (predictions.shape[0] < k_cv) or (y.var() == 0.0):
        if predictions.shape[0] < k_cv:
            error_message = (f"Number of samples is less than k_cv, {target} metrics set to NaN")
        else:
            error_message = (f"Variance of '{target}' is 0.0, metrics set to NaN")
        
        _logg(error_message, verbose=True, level='warn')
        return _format_targets(target,
                            intra_group,
                            view_str,
                            np.nan,
                            np.nan,
                            np.repeat(np.nan, n_views)
                            )
        
    kf = KFold(n_splits=k_cv, shuffle=True, random_state=seed)
    R2_vec_intra, R2_vec_multi = np.zeros(k_cv), np.zeros(k_cv)
    coef_mtx = np.zeros((k_cv, n_views))
    
    model = RidgeCV(alphas=alphas) if n_views > 2 else LinearRegression()
    
    for cv_idx, (train_index, test_index) in enumerate(kf.split(predictions)):
        multi_model = model.fit(X=predictions[train_index], y=y[train_index])
        R2_vec_multi[cv_idx] = multi_model.score(X=predictions[test_index], y=y[test_index])
        coef_mtx[cv_idx, :] = multi_model.coef_

        if not bypass_intra:
            pred_train = predictions[train_index, 0].reshape(-1, 1)
            pred_test = predictions[test_index, 0].reshape(-1, 1)
            
            intra_model = model.fit(X=pred_train, y=y[train_index])
            R2_vec_intra[cv_idx] = intra_model.score(X=pred_test, y=y[test_index])

    # format R2s
    intra_r2 = R2_vec_intra.mean().clip(min=0) if not bypass_intra else 0
    multi_r2 = R2_vec_multi.mean().clip(min=0)
    
    # format coefficients
    coefs = coef_mtx.mean(axis=0).clip(min=0)
    coefs = coefs / coefs.sum()
    
    # format metrics to a dataframe
    target_metrics = _format_targets(target,
                                     intra_group,
                                     view_str,
                                     intra_r2,
                                     multi_r2,
                                     coefs
                                     )
        
    return target_metrics

def _get_nonself(target, predictors):
    if target in predictors:
        insert_idx = np.where(np.array(predictors) == target)[0][0]
        predictors_subset = predictors.copy()
        predictors_subset.pop(insert_idx)
    else:
        predictors_subset = predictors
        insert_idx = None
    return predictors_subset, insert_idx

def _create_obs_masks(intra, maskby):
    obs_masks = {}
    # if maskby is a column of only boleans take it as is    
    if maskby is None:
        obs_masks[None] = np.ones(intra.shape[0], dtype=bool)
    elif intra.obs[maskby].dtype == bool:
        obs_masks[None] = intra.obs[maskby]
    # else if maskby is column of strings convert to categorical
    elif intra.obs[maskby].dtype == 'category':
        for intra_group in intra.obs[maskby].cat.categories:
            obs_masks[intra_group] = intra.obs[maskby] == intra_group
    else:
        raise ValueError(f"maskby column {maskby} must be a column of booleans or categorical")
        
    return obs_masks<|MERGE_RESOLUTION|>--- conflicted
+++ resolved
@@ -19,16 +19,13 @@
 
 class MistyData(MuData):
     """MistyData Class used to construct multi-view objects"""
-<<<<<<< HEAD
-    def __init__(self, data, obs=None, spatial_key='spatial', enforce_obs=True, **kwargs):
-=======
     @d.dedent
     def __init__(self,
                  data:(dict | MuData),
                  obs:(pd.DataFrame | None)= None,
                  spatial_key:str='spatial',
+                 enforce_obs=True, 
                  **kwargs):
->>>>>>> 97002a0a
         """
         Construct a MistyData object from a dictionary of views (anndatas).
         
@@ -106,8 +103,8 @@
         predict_self : `bool`, optional (default: False)
             Whether to predict self-interactions. These are determined purely by the feature names.
         bypass_intra : `bool`, optional (default: False)
-            Whether to bypass modeling the intraview via LOFO.
-            In other words, whether to bypass modelling each target by leave-one-feature-out within the same spots.
+            Whether to bypass modeling the intraview via leave-one-feature-out (LOFO).
+            In other words, whether to bypass modelling each target by LOFO within the same spots.
         maskby : `str`, optional (default: None)
             Column in the .obs attribute used to group or mask observations in the intra-view
             If None, all cells are considered as one group.
