--- conflicted
+++ resolved
@@ -14,10 +14,6 @@
     """Shows methods available in LIANA"""
     return _show_methods(_methods + [rank_aggregate, geometric_mean])
 
-<<<<<<< HEAD
-
-=======
->>>>>>> 06bb1f1b
 def get_method_scores():
     """Returns a dict of all scoring functions, with a boolean indicating whether the score is ascending or not"""
     instances = np.array(MethodMeta.instances)
